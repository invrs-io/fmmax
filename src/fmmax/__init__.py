--- conflicted
+++ resolved
@@ -1,10 +1,6 @@
 # Copyright (c) 2025 Martin F. Schubert
 
-<<<<<<< HEAD
-__version__ = "v1.4.1"
-=======
 __version__ = "v1.4.2"
->>>>>>> 6b866ef9
 
 # ruff: noqa: F401
 from fmmax.basis import (
