--- conflicted
+++ resolved
@@ -1,11 +1,7 @@
 [project]
 
 name = "fmmax"
-<<<<<<< HEAD
-version = "v1.4.1"
-=======
 version = "v1.4.2"
->>>>>>> 6b866ef9
 description = "Fourier modal method with Jax"
 readme = "README.md"
 requires-python = ">=3.10"
