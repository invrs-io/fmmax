[tool.bumpversion]
<<<<<<< HEAD
current_version = "v1.4.1"
=======
current_version = "v1.4.2"
>>>>>>> 6b866ef9
commit = true
commit_args = "--no-verify"
tag = true
tag_name = "{new_version}"
allow_dirty = true
parse = "(?P<major>\\d+)\\.(?P<minor>\\d+)\\.(?P<patch>\\d+)(\\.(?P<dev>dev)\\d+\\+[-_a-zA-Z0-9]+)?"
serialize = [
    "v{major}.{minor}.{patch}.{dev}{distance_to_latest_tag}+{short_branch_name}",
    "v{major}.{minor}.{patch}"
]
message = "Version updated from {current_version} to {new_version}"

[[tool.bumpversion.files]]
filename = "pyproject.toml"

[[tool.bumpversion.files]]
filename = "src/fmmax/__init__.py"<|MERGE_RESOLUTION|>--- conflicted
+++ resolved
@@ -1,9 +1,5 @@
 [tool.bumpversion]
-<<<<<<< HEAD
-current_version = "v1.4.1"
-=======
 current_version = "v1.4.2"
->>>>>>> 6b866ef9
 commit = true
 commit_args = "--no-verify"
 tag = true
